--- conflicted
+++ resolved
@@ -5,97 +5,6 @@
 
 This file has moved to: http://kubernetes.github.io/docs/admin/cluster-large/
 
-<<<<<<< HEAD
-## Support
-
-At v1.2, Kubernetes supports clusters with up to 1000 nodes. More specifically, we support configurations that meet *all* of the following criteria:
-
-* No more than 1000 nodes
-* No more than 30000 total pods
-* No more than 60000 total containers
-* No more than 100 pods per node
-
-## Setup
-
-A cluster is a set of nodes (physical or virtual machines) running Kubernetes agents, managed by a "master" (the cluster-level control plane).
-
-Normally the number of nodes in a cluster is controlled by the the value `NUM_NODES` in the platform-specific `config-default.sh` file (for example, see [GCE's `config-default.sh`](http://releases.k8s.io/release-1.2/cluster/gce/config-default.sh)).
-
-Simply changing that value to something very large, however, may cause the setup script to fail for many cloud providers. A GCE deployment, for example, will run in to quota issues and fail to bring the cluster up.
-
-When setting up a large Kubernetes cluster, the following issues must be considered.
-
-### Quota Issues
-
-To avoid running into cloud provider quota issues, when creating a cluster with many nodes, consider:
-* Increase the quota for things like CPU, IPs, etc.
-  * In [GCE, for example,](https://cloud.google.com/compute/docs/resource-quotas) you'll want to increase the quota for:
-    * CPUs
-    * VM instances
-    * Total persistent disk reserved
-    * In-use IP addresses
-    * Firewall Rules
-    * Forwarding rules
-    * Routes
-    * Target pools
-* Gating the setup script so that it brings up new node VMs in smaller batches with waits in between, because some cloud providers rate limit the creation of VMs.
-
-### Etcd storage
-
-To improve performance of large clusters, we store events in a separate dedicated etcd instance.
-
-When creating a cluster, existing salt scripts:
-* start and configure additional etcd instance
-* configure api-server to use it for storing events
-
-### Addon Resources
-
-To prevent memory leaks or other resource issues in [cluster addons](../../cluster/addons/) from consuming all the resources available on a node, Kubernetes sets resource limits on addon containers to limit the CPU and Memory resources they can consume (See PR [#10653](http://pr.k8s.io/10653/files) and [#10778](http://pr.k8s.io/10778/files)).
-
-For [example](../../cluster/saltbase/salt/fluentd-gcp/fluentd-gcp.yaml):
-
-```yaml
-  containers:
-  - name: fluentd-cloud-logging
-    image: gcr.io/google_containers/fluentd-gcp:1.16
-    resources:
-      limits:
-        cpu: 100m
-        memory: 200Mi
-```
-
-Except for Heapster, these limits are static and are based on data we collected from addons running on 4-node clusters (see [#10335](http://issue.k8s.io/10335#issuecomment-117861225)). The addons consume a lot more resources when running on large deployment clusters (see [#5880](http://issue.k8s.io/5880#issuecomment-113984085)). So, if a large cluster is deployed without adjusting these values, the addons may continuously get killed because they keep hitting the limits.
-
-To avoid running into cluster addon resource issues, when creating a cluster with many nodes, consider the following:
-* Scale memory and CPU limits for each of the following addons, if used, as you scale up the size of cluster (there is one replica of each handling the entire cluster so memory and CPU usage tends to grow proportionally with size/load on cluster):
-  * [InfluxDB and Grafana](http://releases.k8s.io/release-1.2/cluster/addons/cluster-monitoring/influxdb/influxdb-grafana-controller.yaml)
-  * [skydns, kube2sky, and dns etcd](http://releases.k8s.io/release-1.2/cluster/addons/dns/skydns-rc.yaml.in)
-  * [Kibana](http://releases.k8s.io/release-1.2/cluster/addons/fluentd-elasticsearch/kibana-controller.yaml)
-* Scale number of replicas for the following addons, if used, along with the size of cluster (there are multiple replicas of each so increasing replicas should help handle increased load, but, since load per replica also increases slightly, also consider increasing CPU/memory limits):
-  * [elasticsearch](http://releases.k8s.io/release-1.2/cluster/addons/fluentd-elasticsearch/es-controller.yaml)
-* Increase memory and CPU limits slightly for each of the following addons, if used, along with the size of cluster (there is one replica per node but CPU/memory usage increases slightly along with cluster load/size as well):
-  * [FluentD with ElasticSearch Plugin](http://releases.k8s.io/release-1.2/cluster/saltbase/salt/fluentd-es/fluentd-es.yaml)
-  * [FluentD with GCP Plugin](http://releases.k8s.io/release-1.2/cluster/saltbase/salt/fluentd-gcp/fluentd-gcp.yaml)
-
-Heapster's resource limits are set dynamically based on the initial size of your cluster (see [#16185](http://issue.k8s.io/16185) and [#21258](http://issue.k8s.io/21258)). If you find that Heapster is running
-out of resources, you should adjust the formulas that compute heapster memory request (see those PRs for details).
-
-For directions on how to detect if addon containers are hitting resource limits, see the [Troubleshooting section of Compute Resources](../user-guide/compute-resources.md#troubleshooting).
-
-In the [future](http://issue.k8s.io/13048), we anticipate to set all cluster addon resource limits based on cluster size, and to dynamically adjust them if you grow or shrink your cluster.
-We welcome PRs that implement those features.
-
-### Allowing minor node failure at startup
-
-For various reasons (see [#18969](https://github.com/kubernetes/kubernetes/issues/18969) for more details) running
-`kube-up.sh` with a very large `NUM_NODES` may fail due to a very small number of nodes not coming up properly.
-Currently you have two choices: restart the cluster (`kube-down.sh` and then `kube-up.sh` again), or before
-running `kube-up.sh` set the environment variable `ALLOWED_NOTREADY_NODES` to whatever value you feel comfortable
-with. This will allow `kube-up.sh` to succeed with fewer than `NUM_NODES` coming up. Depending on the
-reason for the failure, those additional nodes may join later or the cluster may remain at a size of
-`NUM_NODES - ALLOWED_NOTREADY_NODES`.
-=======
->>>>>>> 7e9256b3
 
 
 
